#flatland, #clojure and #leiningen, including jodaro, ninjudd, raynes, and
amalloy, helped with protobufs parsing, leiningen, and general clojure
questions.

Showyou, my employer, gave me the problems I needed Reimann for, and the time
to solve them.

John Mullerleile (jrecursive) was deeply involved in talking through the
concept and structure of Reimann, as well as offering advice around the JVM.

C Scott Andreas (cscotta) gave many helpful suggestions around the JVM, Maven,
high_scale_lib. Our conversations filled my head with many excellent algorithms
and ideas.

arohner on #clojure offered a logging snippet.

Ryan Grove and Sean Cribbs gave feedback on documentation and design.

<<<<<<< HEAD
Reid Draper contributed a syntactic patch.
=======
Sam Newman (snewman) brought Reimann up to speed with Clojure 1.3.
>>>>>>> 78be7cb7
<|MERGE_RESOLUTION|>--- conflicted
+++ resolved
@@ -16,8 +16,6 @@
 
 Ryan Grove and Sean Cribbs gave feedback on documentation and design.
 
-<<<<<<< HEAD
 Reid Draper contributed a syntactic patch.
-=======
-Sam Newman (snewman) brought Reimann up to speed with Clojure 1.3.
->>>>>>> 78be7cb7
+
+Sam Newman (snewman) brought Reimann up to speed with Clojure 1.3.